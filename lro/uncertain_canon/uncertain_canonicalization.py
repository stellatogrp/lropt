--- conflicted
+++ resolved
@@ -1,15 +1,11 @@
-<<<<<<< HEAD
 from cvxpy import Variable, problems
 from cvxpy.atoms.affine import Sum
-=======
-from cvxpy import problems
 # from cvxpy.expressions.variable import Variable
 from cvxpy.atoms.affine.add_expr import AddExpression
 from cvxpy.atoms.affine.binary_operators import MulExpression, multiply
 from cvxpy.atoms.affine.unary_operators import NegExpression
 # Type Checking
 from cvxpy.constraints.nonpos import Inequality
->>>>>>> 45c29116
 from cvxpy.expressions import cvxtypes
 from cvxpy.expressions.constants.constant import Constant
 from cvxpy.expressions.expression import Expression
@@ -116,7 +112,6 @@
         else:
             return expr.copy(args), []
 
-<<<<<<< HEAD
     def canon_tree_uncertain(self, u_list, uvar, n_list):
         num = len(u_list)
         if len(uvar.shape) >= 1:
@@ -135,7 +130,7 @@
         for expr in n_list:
             aux_expr += expr
         return aux_expr, aux_const
-=======
+
     def count_unq_uncertain_param(self, expr):
         unc_params = []
         unc_params += [v for v in expr.parameters()
@@ -240,5 +235,4 @@
         elif isinstance(expr, NegExpression):
             return ([-1 * expr.args[0]], [])
         else:
-            raise ValueError("DRP error: not able to process non multiplication/additions")
->>>>>>> 45c29116
+            raise ValueError("DRP error: not able to process non multiplication/additions")