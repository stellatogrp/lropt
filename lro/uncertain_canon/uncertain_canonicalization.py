from cvxpy import Variable, problems
# from cvxpy.expressions.variable import Variable
# from cvxpy.atoms.affine.add_expr import AddExpression
# Type Checking
from cvxpy.constraints.nonpos import Inequality
from cvxpy.expressions import cvxtypes
from cvxpy.expressions.expression import Expression
from cvxpy.reductions.inverse_data import InverseData
from cvxpy.reductions.reduction import Reduction
from cvxpy.reductions.solution import Solution

from lro.remove_uncertain.atom_canonicalizers.mul_canon import \
    mul_canon_transform
from lro.uncertain import UncertainParameter
from lro.uncertain_canon.remove_constant import \
    REMOVE_CONSTANT_METHODS as rm_const_methods
from lro.uncertain_canon.separate_uncertainty import \
    SEPARATION_METHODS as sep_methods
from lro.uncertainty_sets.budget import Budget
from lro.uncertainty_sets.polyhedral import Polyhedral
from lro.utils import unique_list


class Uncertain_Canonicalization(Reduction):
    """Recursively canonicalize each expression in a problem.
    This reduction recursively canonicalizes every expression tree in a
    problem, visiting each node. At every node, this reduction first
    canonicalizes its arguments; it then canonicalizes the node, using the
    canonicalized arguments.
    The attribute `canon_methods` is a dictionary
    mapping node types to functions that canonicalize them; the signature
    of these canonicalizing functions must be
        def canon_func(expr, canon_args) --> (new_expr, constraints)
    where `expr` is the `Expression` (node) to canonicalize, canon_args
    is a list of the canonicalized arguments of this expression,
    `new_expr` is a canonicalized expression, and `constraints` is a list
    of constraints introduced while canonicalizing `expr`.
    Attributes:
    ----------
        canon_methods : dict
            A dictionary mapping node types to canonicalization functions.
        problem : Problem
            A problem owned by this reduction.
    """

    def __init__(self, canon_methods, problem=None) -> None:
        super(Uncertain_Canonicalization, self).__init__(problem=problem)
        self.canon_methods = canon_methods

    def apply(self, problem):
        """Recursively canonicalize the objective and every constraint."""
        inverse_data = InverseData(problem)
        # import ipdb
        # ipdb.set_trace()
        canon_objective, canon_constraints = self.canonicalize_tree(
            problem.objective, 0, 1)

        for constraint in problem.constraints:
            # canon_constr is the constraint rexpressed in terms of
            # its canonicalized arguments, and aux_constr are the constraints
            # generated while canonicalizing the arguments of the original
            # constraint
            # import ipdb
            # ipdb.set_trace()
            if self.has_unc_param(constraint):
                # import ipdb
                # ipdb.set_trace()
                unc_lst, std_lst, is_max = self.separate_uncertainty(constraint)
                unc_params = []
                unc_params += [v for v in unc_lst[0].parameters()
                               if isinstance(v, UncertainParameter)]
                if is_max == 1:
                    canon_constr, aux_constr, lmda = self.remove_uncertainty(unc_lst[0], unc_params[0], std_lst[0])
                    canon_constraints += aux_constr + [canon_constr]

                    for new_cons_idx in range(1, len(unc_lst)):
                        canon_constr, aux_constr, new_lmda = self.remove_uncertainty(
                            unc_lst[new_cons_idx], unc_params[0], std_lst[new_cons_idx])
                        canon_constraints += aux_constr + [canon_constr]

                        if isinstance(type(unc_params[0].uncertainty_set), Budget):
                            canon_constraints += [lmda[0] == new_lmda[0], lmda[1] == new_lmda[1]]

                        elif not isinstance(type(unc_params[0].uncertainty_set), Polyhedral):
                            canon_constraints += [lmda == new_lmda]
                else:
                    canon_constr, aux_constr, lmbda = self.remove_uncertainty(unc_lst, unc_params[0], std_lst)
                    canon_constraints += aux_constr + [canon_constr]
                # import ipdb
                # ipdb.set_trace()
                # if unc_params[0].uncertainty_set.data is not None and not unc_params[0].uncertainty_set.trained:
                #     raise ValueError("You must first train the uncertainty with problem.train()")
                if unc_params[0].uncertainty_set.trained:
                    unc_params[0].uncertainty_set.paramT.value = problem.param_values['T']
                    unc_params[0].uncertainty_set.paramb.value = problem.param_values['b']
            else:
                # canon_constr, aux_constr = self.canonicalize_tree(
                #     constraint, 0)
                canon_constr = constraint
                canon_constraints += [canon_constr]

            inverse_data.cons_id_map.update({constraint.id: canon_constr.id})

        new_problem = problems.problem.Problem(canon_objective,
                                               canon_constraints)
        return new_problem, inverse_data

    def invert(self, solution, inverse_data):
        pvars = {vid: solution.primal_vars[vid] for vid in inverse_data.id_map
                 if vid in solution.primal_vars}
        dvars = {orig_id: solution.dual_vars[vid]
                 for orig_id, vid in inverse_data.cons_id_map.items()
                 if vid in solution.dual_vars}

        return Solution(solution.status, solution.opt_val, pvars, dvars,
                        solution.attr)

    def canonicalize_tree(self, expr, var, cons):
        """Recursively canonicalize an Expression."""
        # TODO don't copy affine expressions?
        if type(expr) == cvxtypes.partial_problem():
            canon_expr, constrs = self.canonicalize_tree(
                expr.args[0].objective.expr, var, cons)
            for constr in expr.args[0].constraints:
                canon_constr, aux_constr = self.canonicalize_tree(constr, var, cons)
                constrs += [canon_constr] + aux_constr
        else:
            canon_args = []
            constrs = []
            for arg in expr.args:
                canon_arg, c = self.canonicalize_tree(arg, var, cons)
                canon_args += [canon_arg]
                constrs += c
            canon_expr, c = self.canonicalize_expr(expr, canon_args, var, cons)
            constrs += c
        return canon_expr, constrs

    def canonicalize_expr(self, expr, args, var, cons):
        """Canonicalize an expression, w.r.t. canonicalized arguments."""
        # Constant trees are collapsed, but parameter trees are preserved.
        if isinstance(expr, Expression) and (
                expr.is_constant() and not expr.parameters()):
            return expr, []
        elif type(expr) in self.canon_methods:
            return self.canon_methods[type(expr)](expr, args, var, cons)
        else:
            return expr.copy(args), []

    def remove_uncertainty(self, unc_lst, uvar, std_lst):
        "canonicalize each term separately with inf convolution"
        # import ipdb
        # ipdb.set_trace()
        num_unc_fns = len(unc_lst)
<<<<<<< HEAD
        if num_unc_fns > 0:
            if len(unc_lst[0].shape) >= 1:
                num_constr = unc_lst[0].shape[0]
            else:
                num_constr = 1
            trans = uvar.uncertainty_set.affine_transform
            if trans:
                if len(trans['A'].shape) > 1:
                    shape = trans['A'].shape[1]
                else:
                    shape = 1
            elif len(uvar.shape) >= 1:
                shape = uvar.shape[0]
            else:
                shape = 1
            if shape == 1:
                z = Variable(num_unc_fns)
            else:
                z = Variable((num_unc_fns, shape))
            z_cons = 0
            z_new_cons = {}
            new_vars = {}
            aux_expr = 0
            aux_const = []
            j = 0
            for ind in range(num_unc_fns):

                # if len(unc_lst[ind].variables()) (check if has variable)
                u_expr, cons = self.remove_const(unc_lst[ind])

                # uvar = mul_canon_transform(uvar, cons)
                new_expr, new_const = self.canonicalize_tree(u_expr, z[ind], cons)
                if self.has_unc_param(new_expr):
                    if j == 0:
                        uvar = mul_canon_transform(uvar, cons)
                    # assert (num_constr == shape)
                    new_vars[ind] = Variable((num_constr, shape))
                    for idx in range(num_constr):
                        # import ipdb
                        # ipdb.set_trace()
                        new_expr, new_const = uvar.isolated_unc(idx, new_vars[ind][idx], num_constr)
                        aux_expr = aux_expr + new_expr
                        aux_const += new_const
                        if j == 1:
                            z_new_cons[idx] += new_vars[ind][idx]
                        else:
                            z_new_cons[idx] = new_vars[ind][idx]

                    j = 1
                else:
=======
        u_shape = self.get_u_shape(uvar)

        # if isolated u
        if len(unc_lst[0].shape) >= 1:
            num_constr = unc_lst[0].shape[0]
        # if non-isolated u
        else:
            num_constr = 1

        if u_shape == 1:
            z = Variable(num_unc_fns)
        else:
            z = Variable((num_unc_fns, u_shape))
        z_cons = 0
        z_new_cons = {}
        new_vars = {}
        aux_expr = 0
        aux_const = []
        j = 0
        for ind in range(num_unc_fns):

            # if len(unc_lst[ind].variables()) (check if has variable)
            u_expr, constant = self.remove_constant(unc_lst[ind])

            # uvar = mul_canon_transform(uvar, constant)
            new_expr, new_const = self.canonicalize_tree(u_expr, z[ind], constant)
            if self.has_unc_param(new_expr):
                if j == 0:
                    uvar = mul_canon_transform(uvar, constant)

                new_vars[ind] = Variable((num_constr, u_shape))
                for idx in range(num_constr):
>>>>>>> a9b09c9d
                    # import ipdb
                    # ipdb.set_trace()
                    aux_expr = aux_expr + new_expr
                    aux_const += new_const
                    z_cons += z[ind]
            z_unc = Variable((num_constr, shape))
            if j == 1:
                for ind in range(num_constr):
                    aux_const += [z_cons + z_new_cons[ind] == -z_unc[ind]]
            else:
<<<<<<< HEAD
                aux_const += [z_cons == -z_unc[0]]
            new_expr, new_const, lmbda = uvar.conjugate(z_unc, num_constr)
            aux_expr = aux_expr + new_expr
            aux_const = aux_const + new_const
=======
                # import ipdb
                # ipdb.set_trace()
                aux_expr = aux_expr + new_expr
                aux_const += new_const
                z_cons += z[ind]
        z_unc = Variable((num_constr, u_shape))
        if j == 1:
            for ind in range(num_constr):
                aux_const += [z_cons + z_new_cons[ind] == -z_unc[ind]]
>>>>>>> a9b09c9d
        else:
            if len(uvar.shape) >= 1:
                shape = uvar.shape[0]
            else:
                shape = 1
            aux_expr, aux_const, lmbda = uvar.conjugate(shape, 1)
        for expr in std_lst:
            aux_expr = aux_expr + expr
        return aux_expr <= 0, aux_const, lmbda

    def count_unq_uncertain_param(self, expr):
        unc_params = []
        if isinstance(expr, Inequality):
            unc_params += [v for v in expr.parameters()
                           if isinstance(v, UncertainParameter)]
            return len(unique_list(unc_params))

        else:
            unc_params += [v for v in expr.parameters()
                           if isinstance(v, UncertainParameter)]
        return len(unique_list(unc_params))

    def has_unc_param(self, expr):
        if not isinstance(expr, int) and not isinstance(expr, float):
            return self.count_unq_uncertain_param(expr) == 1
        else:
            return 0

    def get_u_shape(self, uvar):
        trans = uvar.uncertainty_set.affine_transform

        # find shape of uncertainty parameter
        if trans:
            if len(trans['A'].shape) > 1:
                u_shape = trans['A'].shape[1]
            else:
                u_shape = 1
        elif len(uvar.shape) >= 1:
            u_shape = uvar.shape[0]
        else:
            u_shape = 1

        return u_shape

    def separate_uncertainty(self, expr):
        '''separate cvxpy expression into subexpressions with uncertain parameters and without.
        Input:
            expr :
                a cvxpy expression
        Output:
            unc_lst :
                EX: :math:`[g_1(u_1,x), g_2(u_1,x)]`
                a list of cvxpy multiplication expressions from expr each containing one uncertain parameter
            std_lst :
                Ex: :math:`[h_1(x),h_2(x)]`
                any other cvxpy expressions

        The original expr is equivalent to the sum of expressions in unc_lst and std_lst
            '''
        # import ipdb
        # ipdb.set_trace()
        # Check Initial Conditions
        if self.count_unq_uncertain_param(expr) == 0:
            return [], [expr], 0
        elif self.count_unq_uncertain_param(expr) > 1:
            raise ValueError("DRP error: Cannot have multiple uncertain params in the same expr")
        elif len(expr.args) == 0:
            assert (self.has_unc_param(expr))
            return [expr], [], 0

        elif type(expr) not in sep_methods:
            raise ValueError("DRP error: not able to process non multiplication/additions")
        # import ipdb
        # ipdb.set_trace()
        func = sep_methods[type(expr)]
        return func(self, expr)

    def remove_constant(self, expr, constant=1):
        '''remove the constants at the beginning of an expression with uncertainty'''
        # import ipdb
        # ipdb.set_trace()
        if len(expr.args) == 0:
            return expr, constant

        if type(expr) not in rm_const_methods:
            return expr, constant
        else:
            func = rm_const_methods[type(expr)]
            return func(self, expr, constant)<|MERGE_RESOLUTION|>--- conflicted
+++ resolved
@@ -150,27 +150,17 @@
         "canonicalize each term separately with inf convolution"
         # import ipdb
         # ipdb.set_trace()
+        u_shape = self.get_u_shape(uvar)
         num_unc_fns = len(unc_lst)
-<<<<<<< HEAD
         if num_unc_fns > 0:
             if len(unc_lst[0].shape) >= 1:
                 num_constr = unc_lst[0].shape[0]
             else:
                 num_constr = 1
-            trans = uvar.uncertainty_set.affine_transform
-            if trans:
-                if len(trans['A'].shape) > 1:
-                    shape = trans['A'].shape[1]
-                else:
-                    shape = 1
-            elif len(uvar.shape) >= 1:
-                shape = uvar.shape[0]
-            else:
-                shape = 1
-            if shape == 1:
+            if u_shape == 1:
                 z = Variable(num_unc_fns)
             else:
-                z = Variable((num_unc_fns, shape))
+                z = Variable((num_unc_fns, u_shape))
             z_cons = 0
             z_new_cons = {}
             new_vars = {}
@@ -180,15 +170,15 @@
             for ind in range(num_unc_fns):
 
                 # if len(unc_lst[ind].variables()) (check if has variable)
-                u_expr, cons = self.remove_const(unc_lst[ind])
+                u_expr, constant = self.remove_constant(unc_lst[ind])
 
                 # uvar = mul_canon_transform(uvar, cons)
-                new_expr, new_const = self.canonicalize_tree(u_expr, z[ind], cons)
+                new_expr, new_const = self.canonicalize_tree(u_expr, z[ind], constant)
                 if self.has_unc_param(new_expr):
                     if j == 0:
-                        uvar = mul_canon_transform(uvar, cons)
+                        uvar = mul_canon_transform(uvar, constant)
                     # assert (num_constr == shape)
-                    new_vars[ind] = Variable((num_constr, shape))
+                    new_vars[ind] = Variable((num_constr, u_shape))
                     for idx in range(num_constr):
                         # import ipdb
                         # ipdb.set_trace()
@@ -199,75 +189,24 @@
                             z_new_cons[idx] += new_vars[ind][idx]
                         else:
                             z_new_cons[idx] = new_vars[ind][idx]
-
                     j = 1
                 else:
-=======
-        u_shape = self.get_u_shape(uvar)
-
-        # if isolated u
-        if len(unc_lst[0].shape) >= 1:
-            num_constr = unc_lst[0].shape[0]
-        # if non-isolated u
-        else:
-            num_constr = 1
-
-        if u_shape == 1:
-            z = Variable(num_unc_fns)
-        else:
-            z = Variable((num_unc_fns, u_shape))
-        z_cons = 0
-        z_new_cons = {}
-        new_vars = {}
-        aux_expr = 0
-        aux_const = []
-        j = 0
-        for ind in range(num_unc_fns):
-
-            # if len(unc_lst[ind].variables()) (check if has variable)
-            u_expr, constant = self.remove_constant(unc_lst[ind])
-
-            # uvar = mul_canon_transform(uvar, constant)
-            new_expr, new_const = self.canonicalize_tree(u_expr, z[ind], constant)
-            if self.has_unc_param(new_expr):
-                if j == 0:
-                    uvar = mul_canon_transform(uvar, constant)
-
-                new_vars[ind] = Variable((num_constr, u_shape))
-                for idx in range(num_constr):
->>>>>>> a9b09c9d
                     # import ipdb
                     # ipdb.set_trace()
                     aux_expr = aux_expr + new_expr
                     aux_const += new_const
                     z_cons += z[ind]
-            z_unc = Variable((num_constr, shape))
+            z_unc = Variable((num_constr, u_shape))
             if j == 1:
                 for ind in range(num_constr):
                     aux_const += [z_cons + z_new_cons[ind] == -z_unc[ind]]
             else:
-<<<<<<< HEAD
                 aux_const += [z_cons == -z_unc[0]]
             new_expr, new_const, lmbda = uvar.conjugate(z_unc, num_constr)
             aux_expr = aux_expr + new_expr
             aux_const = aux_const + new_const
-=======
-                # import ipdb
-                # ipdb.set_trace()
-                aux_expr = aux_expr + new_expr
-                aux_const += new_const
-                z_cons += z[ind]
-        z_unc = Variable((num_constr, u_shape))
-        if j == 1:
-            for ind in range(num_constr):
-                aux_const += [z_cons + z_new_cons[ind] == -z_unc[ind]]
->>>>>>> a9b09c9d
-        else:
-            if len(uvar.shape) >= 1:
-                shape = uvar.shape[0]
-            else:
-                shape = 1
-            aux_expr, aux_const, lmbda = uvar.conjugate(shape, 1)
+        else:
+            aux_expr, aux_const, lmbda = uvar.conjugate(u_shape, 1)
         for expr in std_lst:
             aux_expr = aux_expr + expr
         return aux_expr <= 0, aux_const, lmbda
