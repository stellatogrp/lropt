--- conflicted
+++ resolved
@@ -604,22 +604,12 @@
             return self.new_prob.solve(solver=solver)
         elif self.uncertain_parameters():
             if self.uncertain_parameters()[0].uncertainty_set.data is not None:
-<<<<<<< HEAD
                 if not type(self.uncertain_parameters()[0].uncertainty_set) == MRO:
                     _ = self.train()
                     return self.new_prob.solve(solver=solver)
                 elif self.uncertain_parameters()[0].uncertainty_set._train:
                     _ = self.train()
                     return self.new_prob.solve(solver=solver)
-            unc_reductions = []
-            if type(self.objective) == Maximize:
-                unc_reductions += [FlipObjective()]
-            unc_reductions += [RemoveUncertainParameters()]
-            newchain = UncertainChain(self, reductions=unc_reductions)
-            prob, _ = newchain.apply(self)
-=======
-                _ = self.train()
-                return self.new_prob.solve(solver=solver)
             prob = self.dualize_constraints()
             # unc_reductions = []
             # if type(self.objective) == Maximize:
@@ -627,7 +617,6 @@
             # unc_reductions += [RemoveUncertainParameters()]
             # newchain = UncertainChain(self, reductions=unc_reductions)
             # prob, _ = newchain.apply(self)
->>>>>>> b5004d1a
             return prob.solve(solver=solver)
         else:
             return super(RobustProblem, self).solve()
