--- conflicted
+++ resolved
@@ -35,13 +35,10 @@
         self._trained = False
         self._values = None
         self.new_prob = None
-<<<<<<< HEAD
-=======
 
         self.num_scenarios = self.verify_y_parameters()
         self.f, self.g = objective_torch, constraints_torch
         self.l, self.h, self.num_g= self.fg_to_lh(objective_torch, constraints_torch)
->>>>>>> 61f04d9d
 
     @property
     def trained(self):
