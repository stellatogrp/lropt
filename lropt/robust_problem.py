from abc import ABC
from enum import Enum
<<<<<<< HEAD
from functools import partial
=======
from inspect import signature
>>>>>>> ad1a26e0
from typing import Optional

import cvxpy as cp
import numpy as np
import pandas as pd
import scipy as sc
import torch
from cvxpy.expressions.variable import Variable
from cvxpy.problems.objective import Maximize
from cvxpy.problems.problem import Problem
from cvxpy.reductions import Dcp2Cone, Qp2SymbolicQp
from cvxpy.reductions.flip_objective import FlipObjective
from cvxpy.reductions.solvers.solving_chain import SolvingChain, construct_solving_chain
from cvxpylayers.torch import CvxpyLayer
from joblib import Parallel, delayed
<<<<<<< HEAD
=======

# from pathos.multiprocessing import ProcessingPool as Pool
>>>>>>> ad1a26e0
from sklearn.model_selection import train_test_split
from tqdm import tqdm

import lropt.settings as settings
import lropt.utils as utils
from lropt.parameter import Parameter
from lropt.remove_uncertain.remove_uncertain import RemoveUncertainParameters
from lropt.shape_parameter import ShapeParameter
from lropt.uncertain import UncertainParameter
from lropt.uncertain_canon.distribute_uncertain_params import Distribute_Uncertain_Params
from lropt.uncertain_canon.uncertain_chain import UncertainChain
from lropt.uncertainty_sets.mro import MRO

torch.manual_seed(0)


# TODO (Amit): Irina, please go over the functions and update the args descrption where necessary
class TrainLoopStats():
    """
    A class that contains useful statistics for each training iteration

    Attributes:
        step_num:
            Current iteration number
        tot_lagrangian:
            Lagrangian over training set
        testval:
            Evaluation function over test set
        prob_violation_test:
            Probability of constraint violation over test set
        prob_violation_train:
            Probability fo constraint violation over train set
        violation_test:
            Violation of learning constraint over test set
        violation_train:
            Violation of learning constraint over train set
    """

    def __init__(self, step_num, train_flag=True):
        def __value_init__(self):
            """
            This is an internal function that either initiates a tensor or a list
            """
            return torch.tensor(0., dtype=settings.DTYPE)
            # return [] if not self.train_flag else torch.tensor(0., dtype=settings.DTYPE)
        self.step_num = step_num
        self.train_flag = train_flag
        self.tot_lagrangian = __value_init__(self)
        self.testval = __value_init__(self)
        self.upper_testval = __value_init__(self)
        self.lower_testval = __value_init__(self)
        self.trainval = __value_init__(self)
        self.prob_violation_test = __value_init__(self)
        self.prob_violation_train = __value_init__(self)
        self.violation_test = __value_init__(self)
        self.violation_train = __value_init__(self)

    def update_train_stats(self, temp_lagrangian, obj, prob_violation_train, train_constraint):
        """
        This function updates the statistics after each training iteration
        """
        self.tot_lagrangian = temp_lagrangian
        # if not self.train_flag:
        #     self.testval.append(obj_test.item())
        #     self.prob_violation_test.append(prob_violation_test.item())
        #     self.prob_violation_train.append(prob_violation_train.item())
        #     self.violation_test.append(var_vio.item())
        #     self.violation_train.append(train_constraint.item())
        # else:  # if self.train_flag
        self.trainval = obj[1].item()
        self.prob_violation_train = prob_violation_train.item()
        self.violation_train = sum(train_constraint).item()

    def update_test_stats(self, obj_test, prob_violation_test, var_vio):
        """
        This function updates the statistics after each training iteration
        """
        # if not self.train_flag:
        #     self.testval.append(obj_test.item())
        #     self.prob_violation_test.append(prob_violation_test.item())
        #     self.prob_violation_train.append(prob_violation_train.item())
        #     self.violation_test.append(var_vio.item())
        #     self.violation_train.append(train_constraint.item())
        # else:  # if self.train_flag
        self.lower_testval = obj_test[0].item()
        self.testval = obj_test[1].item()
        self.upper_testval = obj_test[2].item()
        self.prob_violation_test = prob_violation_test.item()
        self.violation_test = sum(var_vio.detach().numpy())

    def generate_train_row(self, a_tch, lam, mu, alpha, slack):
        """
        This function generates a new row with the statistics
        """
        row_dict = {
            "Lagrangian_val":   self.tot_lagrangian.item(),
            "Train_val":         self.trainval,
            "Probability_violations_train": self.prob_violation_train,
            "Violations_train":  self.violation_train,
        }
        row_dict["step"] = self.step_num,
        row_dict["A_norm"] = np.linalg.norm(
            a_tch.detach().numpy().copy()),
        row_dict["lam_list"] = lam.detach().numpy().copy(),
        row_dict["mu"] = mu
        row_dict["alpha"] = alpha.item(),
        row_dict["slack"] = slack.detach().numpy(),
        row_dict["alphagrad"] = alpha.grad,
        row_dict["dfnorm"] = np.linalg.norm(a_tch.grad),
        row_dict["gradnorm"] = a_tch.grad,
        new_row = pd.Series(row_dict)
        return new_row

    def generate_test_row(self, calc_coverage, a_tch, b_tch, alpha, test_tch, eps_tch):
        """
        This function generates a new row with the statistics
        """
        coverage_test = calc_coverage(
            test_tch, a_tch, b_tch)
        row_dict = {
            "Test_val":         self.testval,
            "Lower_test": self.lower_testval,
            "Upper_test": self.upper_testval,
            "Probability_violations_test":       self.prob_violation_test,
            "Violations_test":   self.violation_test,
            "Coverage_test":    coverage_test.detach().numpy().item()
        }
        row_dict["step"] = self.step_num,
        if not self.train_flag:
            row_dict["Eps"] = 1 / eps_tch.detach().numpy().copy()
        new_row = pd.Series(row_dict)
        return new_row


class GridStats():
    """
    This class contains useful information for grid search
    """

    def __init__(self):
        self.minval = float("inf")
        self.var_vals = 0

    def update(self, train_stats, obj, eps_tch, a_tch, var_values):
        """
        This function updates the best stats in the grid search.

        Args:
            train_stats:
                The train stats
            obj:
                Calculated test objective
            eps_tch:
                Epsilon torch
            a_tch
                A torch
            var_values
                variance values
        """
        if train_stats.testval <= self.minval:
            self.minval = obj[1]
            self.mineps = eps_tch.clone()
            self.minT = a_tch.clone()
            self.var_vals = var_values


class RobustProblem(Problem):
    """Create a Robust Optimization Problem with uncertain variables"""

    _EVAL_INPUT_CASE = Enum("_EVAL_INPUT_CASE", "MEAN EVALMEAN MAX")

    # TODO (Amit): After testing, remove objective_torch and constraints_torch
    def __init__(
        self, objective, constraints,
        eval_exp=None, train_flag=True
    ):
        self._trained = False
        self._values = None
        self._numvars = 0
        super(RobustProblem, self).__init__(objective, constraints)
        self._trained = False
        self._values = None
        self.new_prob = None
        self.inverse_data = None
        self._init = None
        self.train_flag = train_flag

        self.num_ys = self.verify_y_parameters()
        self._store_variables_parameters()
        self.f, _ = self._gen_torch_exp(objective.expr)
        self.g = []
        for constraint in constraints:
            g, has_uncertain_parameters = self._gen_torch_exp(constraint)
            if has_uncertain_parameters:
                self.g.append(g)
        if eval_exp is None:
            self.eval = self.f
        else:
            self.eval, _ = self._gen_torch_exp(eval_exp)
        self.fg_to_lh()

    @property
    def trained(self):
        return self._trained

    @property
    def param_values(self):
        return self._values

    def uncertain_parameters(self):
        """Find uncertain parameters"""
        return [v for v in self.parameters() if isinstance(v, UncertainParameter)]

    def y_parameters(self):
        """Find y parameters"""
        return [v for v in self.parameters() if isinstance(v, Parameter)]

    def shape_parameters(self, problem):
        return [v for v in problem.parameters() if isinstance(v, ShapeParameter)]

    def verify_y_parameters(self):
        y_parameters = self.y_parameters()
        num_ys = 1
        if len(y_parameters) > 0:
            num_ys = y_parameters[0].data.shape[0]
        for param in y_parameters:
            if param.data.shape[0] != num_ys:
                raise ValueError("shape inconsistency: num_ys")
        return num_ys

    def fg_to_lh(self):
        """
        Returns l and h function pointers.
        Each of them takes a single x,y,u triplet (i.e. one instance of each)
        """
        # TODO (Amit): Change this function name to a better name
        h_funcs = []
        for g in self.g:
            def hg(*args, **kwargs):
                return (torch.maximum(g(*args) - kwargs["alpha"],
                        torch.tensor(0.0, dtype=settings.DTYPE,
                                     requires_grad=self.train_flag))/kwargs["eta"])

            h_funcs.append(hg)

        self.h = h_funcs
        self.num_g = len(h_funcs)

    def _eval_input(self, eval_func, eval_args, items_to_sample, init_val,
                    eval_input_case, quantiles, **kwargs):
        """
        This function takes decision varaibles, y's, and u's,
            evaluates them and averages them on a given function.

        Args: TODO (Amit): Finish this documentation
            eval_func:
                The function used for evaluation.

        Returns:
            The average among all evaluated J x N pairs
        """
        def _sample_args(eval_args, sample_ind, items_to_sample):
            res = []
            for ind, eval_arg in enumerate(eval_args):
                if ind in items_to_sample:
                    curr_arg = eval_arg[sample_ind]
                    # I removed the star_flag, see if makes problems
                    res.append(curr_arg)
                else:
                    res.append(eval_arg)
            return res

        curr_result = 0
        for j in range(self.num_ys):
            curr_eval_args = _sample_args(eval_args, j, items_to_sample)
            curr_result += eval_func(*curr_eval_args, **kwargs)
        if eval_input_case == RobustProblem._EVAL_INPUT_CASE.MEAN:
            init_val += curr_result
            init_val /= self.num_ys
            init_val = init_val.mean()
        elif eval_input_case == RobustProblem._EVAL_INPUT_CASE.EVALMEAN:
            init_val += curr_result
            init_val /= self.num_ys
            bot_q, top_q = quantiles
            init_val_lower = torch.quantile(init_val, bot_q)
            init_val_mean = init_val.mean()
            init_val_upper = torch.quantile(init_val, top_q)
            return (init_val_lower, init_val_mean, init_val_upper)
        elif eval_input_case == RobustProblem._EVAL_INPUT_CASE.MAX:
            # We want to see if there's a violation: either 1 from previous iterations,
            # or new positive value from now
            curr_result = (curr_result > 0).float()
            init_val += curr_result
            init_val = (init_val > 0).float()
        return init_val

    def train_objective(self, eval_args, items_to_sample):
        return self._eval_input(eval_func=self.f, eval_args=eval_args,
                                items_to_sample=items_to_sample, init_val=0,
                                eval_input_case=RobustProblem._EVAL_INPUT_CASE.MAX, quantiles=None)

    def train_constraint(self, eval_args, items_to_sample, alpha, slack, eta, kappa):
        num_g = len(self.h)
        H = torch.zeros(num_g, dtype=settings.DTYPE)
        for k, h_k in enumerate(self.h):
            init_val = self._eval_input(h_k, eval_args, items_to_sample, 0,
                                        RobustProblem._EVAL_INPUT_CASE.MEAN, quantiles=None,
                                        alpha=alpha, eta=eta)
            # init_val = self._eval_input(
            #     h_k, vars, y_params_mat, u_params_mat, 0, RobustProblem._EVAL_INPUT_CASE.MEAN,
            #     False, None, alpha, eta)
            h_k_expectation = init_val + alpha - kappa + slack[k]
            H[k] = h_k_expectation
        return H

    def evaluation_metric(self, eval_args, items_to_sample, quantiles):
        if (self.eval is None):
            return 0

        return self._eval_input(eval_func=self.eval, eval_args=eval_args,
                                items_to_sample=items_to_sample, init_val=0,
                                eval_input_case=RobustProblem._EVAL_INPUT_CASE.EVALMEAN,
                                quantiles=quantiles)

    def prob_constr_violation(self, eval_args, items_to_sample, num_us):
        """
        TODO (Amit): Irina, please complete the docstring
        """
        G = torch.zeros((len(self.g), self.num_ys, num_us),
                        dtype=settings.DTYPE)

        for g_k in self.g:
            G = self._eval_input(eval_func=g_k, eval_args=eval_args,
                                 items_to_sample=items_to_sample, init_val=G,
                                 eval_input_case=RobustProblem._EVAL_INPUT_CASE.MAX, quantiles=None)

        return torch.mean(G)

    # helper function for intermediate version
    def _udata_to_lst(self, data, batch_size):
        num_instances = data.shape[0]
        random_int = np.random.choice(num_instances, int(
            num_instances*batch_size), replace=False)
        # u_params_mat = []
        # for i in range(num_instances):
        #     u_params_mat.append([data[i, :]])
        # return u_params_mat
        return torch.tensor(data[random_int], requires_grad=self.train_flag, dtype=settings.DTYPE)

    def lagrangian(self, eval_args, items_to_sample, alpha, slack, lam, mu,
                   eta=settings.ETA_LAGRANGIAN_DEFAULT, kappa=settings.KAPPA_LAGRANGIAN_DEFAULT):
        F = self.train_objective(
            eval_args=eval_args, items_to_sample=items_to_sample)
        H = self.train_constraint(eval_args=eval_args, items_to_sample=items_to_sample,
                                  alpha=alpha, slack=slack, eta=eta, kappa=kappa)
        return F + lam @ H + (mu/2)*(torch.linalg.norm(H)**2), H.detach()

    # create function for only remove_uncertain reduction
    def _construct_chain(
        self,
        solver: Optional[str] = None,
        gp: bool = False,
        enforce_dpp: bool = True,
        ignore_dpp: bool = False,
        solver_opts: Optional[dict] = None,
        canon_backend: str | None = None,
    ) -> SolvingChain:
        """
        Construct the chains required to reformulate and solve the problem.
        In particular, this function
        # finds the candidate solvers
        # constructs the solving chain that performs the
           numeric reductions and solves the problem.

        Args:

        solver : str, optional
            The solver to use. Defaults to ECOS.
        gp : bool, optional
            If True, the problem is parsed as a Disciplined Geometric Program
            instead of as a Disciplined Convex Program.
        enforce_dpp : bool, optional
            Whether to error on DPP violations.
        ignore_dpp : bool, optional
            When True, DPP problems will be treated as non-DPP,
            which may speed up compilation. Defaults to False.
        canon_backend : str, optional
            'CPP' (default) | 'SCIPY'
            Specifies which backend to use for canonicalization, which can affect
            compilation time. Defaults to None, i.e., selecting the default
            backend.
        solver_opts: dict, optional
            Additional arguments to pass to the solver.

        Returns:
            A solving chain
        """
        candidate_solvers = self._find_candidate_solvers(solver=solver, gp=gp)
        self._sort_candidate_solvers(candidate_solvers)
        solving_chain = construct_solving_chain(
            self,
            candidate_solvers,
            gp=gp,
            enforce_dpp=enforce_dpp,
            ignore_dpp=ignore_dpp,
            canon_backend=canon_backend,
            solver_opts=solver_opts,
        )
        #
        new_reductions = solving_chain.reductions
        if self.uncertain_parameters():
            # new_reductions = solving_chain.reductions
            # Find position of Dcp2Cone or Qp2SymbolicQp
            for idx in range(len(new_reductions)):
                if type(new_reductions[idx]) in [Dcp2Cone, Qp2SymbolicQp]:
                    # Insert RemoveUncertainParameters before those reductions
                    new_reductions.insert(idx, RemoveUncertainParameters())
                    break
        # return a chain instead (chain.apply, return the problem and inverse data)
        return SolvingChain(reductions=new_reductions)

    def _validate_uncertain_parameters(self):
        """
        This function checks if there are uncertain parameters.

        Args:
            None.

        Returns:
            None.

        Raises:
            ValueError if there are no uncertain parameters
        """
        if self.uncertain_parameters() is None:
            raise ValueError("The problem has no uncertain parameters")

    def _validate_unc_set_T(self, unc_set):
        """
        This function checks if paramaterT is not empty.

        Args:
            unc_set
                Uncertainty set

        Returns:
            None.

        Raises:
            ValueError if there is no a in the uncertainty set
        """

        if unc_set.a is None:
            raise ValueError("unc_set.a is None")

    def _is_mro_set(self, unc_set):
        """
        This function returns whether we work on MRO set or not.

        Args:

        unc_set
            Uncertainty set

        Returns:

            Boolean result
        """

        return (type(unc_set) == MRO)

    def _canonize_problem(self, override=False):
        """
        This function canonizes a problem and saves it to self.new_prob

        Args:

        override
            If True, will override current new_prob. If false and new_prob exists, does nothing.

        Returns:

        None
        """

        if (not override) and (self.new_prob):
            return

        # Creating uncertainty reduction and chain
        unc_reductions = []
        if type(self.objective) == Maximize:
            unc_reductions += [FlipObjective()]
        unc_reductions += [RemoveUncertainParameters()]
        newchain = UncertainChain(self, reductions=unc_reductions)

        # TODO (Bart): We should keep inverse data. We can use it to reconstruct the original
        # solution from new_prob. Are we sure we don't need it?
        # Apply the chain
        # prob is the problem without uncertainty
        # The second (unused) returned value is inverse_data
        self.new_prob, self.inverse_data = newchain.apply(self)

    def _gen_init(self, eps, train_set, init_eps, init_A):
        """
        This is an internal function that calculates init.
        Init means different things depending on eps
            it is an internal function not intended to be used publicly.

        Args:

        eps
            Boolean flag indicating if we train epsilon or not
        train_set
            The training set
        init_eps : float, optional
            The epsilon to initialize :math:`A` and :math:`b`, if passed. If not passed,
            :math:`A` will be initialized as the inverse square root of the
            covariance of the data, and b will be initialized as :math:`\bar{d}`.
        init_A
            The given initiation for the reshaping matrix A.
            If none is passed, it will be initiated as the covarience matrix of the provided data.

        Returns:

        init
            np.array (NOT TENSOR)
        """

        if eps:
            return init_A if (init_A is not None) else np.eye(train_set.shape[1])

        cov_len_cond = (len(np.shape(np.cov(train_set.T))) >= 1)
        if (init_eps is None) and (init_A is None):
            if cov_len_cond:
                return sc.linalg.sqrtm(sc.linalg.inv(np.cov(train_set.T)))
            return np.array([[np.cov(train_set.T)]])

        scalar = 1/init_eps if init_eps else 1
        mat_shape = train_set.shape[1] if cov_len_cond else 1
        matrix = np.array(init_A) if (
            init_A is not None) else np.eye(mat_shape)
        return scalar * matrix

    def _init_torches(self, init_eps, init_A, init_b, init_alpha, train_set, eps_tch,
                      mro_set, unc_set):
        """
        This function Initializes and returns a_tch, b_tch, and alpha as tensors
        """
        eps = (eps_tch is not None)
        self._init = self._gen_init(eps, train_set, init_eps, init_A)
        init_tensor = torch.tensor(
            self._init, requires_grad=self.train_flag, dtype=settings.DTYPE)
        b_tch = None
        case = self._calc_mro_case(eps_tch, mro_set, unc_set, init_A)

        if case == settings.MRO_CASE.NO_MRO:
            if init_b is not None:
                b_tch_data = np.array(init_b)
            else:
                b_tch_data = -self._init@np.mean(train_set, axis=0)
            b_tch = torch.tensor(b_tch_data, requires_grad=self.train_flag,
                                 dtype=settings.DTYPE)
            b_tch = eps_tch*b_tch if eps else b_tch
            a_tch = init_tensor*eps_tch if eps else init_tensor

        elif case == settings.MRO_CASE.DIFF_A_UNINIT:
            a_tch = eps_tch[0]*init_tensor
            for k_ind in range(1, unc_set._K):
                a_tch = torch.vstack(
                    (a_tch, eps_tch[k_ind]*self._init))

        elif case == settings.MRO_CASE.DIFF_A_INIT:
            a_tch = eps_tch[0]*torch.tensor(init_A[0:unc_set._m, 0:unc_set._m],
                                            dtype=settings.DTYPE)
            for k_ind in range(1, unc_set._K):
                a_tch = torch.vstack(
                    (a_tch, eps_tch[k_ind] *
                        torch.tensor(init_A[(k_ind*unc_set._m):(k_ind+1)*unc_set._m,
                                            0:unc_set._m],
                                     dtype=settings.DTYPE)))

        elif case == settings.MRO_CASE.SAME_A:
            a_tch = eps_tch*init_tensor
            if unc_set._uniqueA:
                if init_A is None:
                    a_tch = a_tch.repeat(unc_set._K, 1)
                elif init_A is not None and init_A.shape[0] != (unc_set._K*unc_set._m):
                    a_tch = a_tch.repeat(unc_set._K, 1)
            a = a_tch.detach().numpy()
            a_tch = torch.tensor(
                a, requires_grad=self.train_flag, dtype=settings.DTYPE)
        alpha = torch.tensor(init_alpha, requires_grad=self.train_flag)
        slack = torch.zeros(
            self.num_g, requires_grad=self.train_flag, dtype=settings.DTYPE)
        return a_tch, b_tch, alpha, slack, case

    def _split_dataset(self, unc_set, test_percentage, seed):
        """
        This function splits the uncertainty set into train and test sets
            and also creates torch tensors

        Args:

        unc_set
            Uncertainty set
        test_percentage
            Fraction of test percentage
        seed
            Random number generator seed

        Returns:

        train_set
            Training set
        test_set
            Testing set
        train_set
            Training set torch tensor
        test_set
            Testing set torch tensor
        """

        # Split the dataset into train_set and test, and create Tensors
        # Val is the training set, eval is the test set
        train_set, test_set = train_test_split(unc_set.data, test_size=int(
            unc_set.data.shape[0]*test_percentage), random_state=seed)
        train_tch = torch.tensor(
            train_set, requires_grad=self.train_flag, dtype=settings.DTYPE)
        test_tch = torch.tensor(
            test_set, requires_grad=self.train_flag, dtype=settings.DTYPE)

        return train_set, test_set, train_tch, test_tch

    def _update_iters(self, save_history, a_history, b_history, a_tch, b_tch, mro_set):
        """
        This function updates a_history and b_history

        Args:

        save_history
            Whether to save per iteration data or not
        a_history
            List of per-iteration T
        b_history
            List of per-iteration b
        a_tch
            Torch tensor of A
        b_tch
            Torch tensor of b
        mro_set
            Boolean flag set to True for MRO problem

        Returns:

        None
        """

        if not save_history:
            return

        a_history.append(a_tch.detach().numpy().copy())
        if not mro_set:
            b_history.append(b_tch.detach().numpy().copy())

    def _set_train_variables(self, fixb, mro_set, alpha, slack, a_tch,
                             b_tch, eps_tch):
        """
        This function sets the variables to be trained in the outer level problem.
        TODO (Amit): complete the docstrings (to Irina)
        """
        if eps_tch is not None:
            variables = [eps_tch, alpha, slack]
            return variables

        if fixb or mro_set:
            variables = [a_tch, alpha, slack]
        else:
            variables = [a_tch, b_tch, alpha, slack]

        return variables

    def _gen_y_batch(self, num_ys, y_parameters, batch_size):
        """
        This function generates a set of parameters for each y in the family of y's

        Args:

        num_ys
            Number of y's in the family
        a_tch
            Parameter A torch tensor
        b_tch
            Parameter b torch tensor
        mro_set
            Boolean flag set to True for MRO problem
        y_parameters
            Y parameters
        """
        # Save the parameters for each y in the family of y's
        # y_batch = {}
        # for sample in range(num_ys):
        #     y_batch[sample] = []
        #     for i in range(len(y_parameters)):
        #         y_batch[sample].append(torch.tensor(
        #             np.array(y_parameters[i].data[sample, :])
        #             .astype(float), requires_grad=self.train_flag, dtype=settings.DTYPE))
        #     y_batch[sample].append(a_tch)
        # if not mro_set:
        #     y_batch[sample].append(b_tch)
<<<<<<< HEAD
=======

>>>>>>> ad1a26e0
        random_int = np.random.choice(
            num_ys, int(num_ys*batch_size), replace=False)
        y_tchs = []
        for i in range(len(y_parameters)):
            y_tchs.append(torch.tensor(
                y_parameters[i].data[random_int], requires_grad=self.train_flag,
                dtype=settings.DTYPE))
        return y_tchs

    def _gen_eps_tch(self, init_eps, unc_set, mro_set):
        """
        This function generates eps_tch

        Args:

        init_eps
            Initial epsilon
        unc_set
            Uncertainty set
        mro_set
            Boolean flag set to True for MRO problem
        """

        scalar = 1/np.array(init_eps) if init_eps else 1.0
        eps_tch = torch.tensor(
            scalar, requires_grad=self.train_flag, dtype=settings.DTYPE)

        if (not mro_set) or (not unc_set._uniqueA):
            return eps_tch

        if init_eps and eps_tch.shape != torch.Size([]):
            return eps_tch

        eps_tch = eps_tch.repeat(unc_set._K)
        eps_tch = eps_tch.detach().numpy()
        eps_tch = torch.tensor(
            eps_tch, requires_grad=self.train_flag, dtype=settings.DTYPE)
        return eps_tch

    def _calc_mro_case(self, eps_tch, mro_set, unc_set, init_A):
        """
        This function calculates the MRO_CASE of this problem

        Args:

        eps_tch
            Epsilon torch
        mro_set
            MRO Set
        unc_set
            Uncertainty set
        init_A
            Initialized A

        Returns:
            MRO case
        case
            The MRO_CASE

        """

        eps = (eps_tch is not None)
        case = settings.MRO_CASE.NO_MRO
        if (not eps) or (not mro_set):
            return case

        # Irina: uniqueA and not eps - goes to sameA
        elif unc_set._uniqueA and eps:
            if init_A is None or init_A.shape[0] != (unc_set._K*unc_set._m):
                case = settings.MRO_CASE.DIFF_A_UNINIT
            else:
                case = settings.MRO_CASE.DIFF_A_INIT
        else:
            case = settings.MRO_CASE.SAME_A

        return case

    def _get_unc_set(self):
        """
        This function returns unc_set.data.

        Args:
            None

        Returns:
            uncertainty set

        Raises:
            ValueError if unc_set.data is None
        """

        unc_set = self.uncertain_parameters()[0].uncertainty_set
        if unc_set.data is None:
            raise ValueError("Cannot train without uncertainty set data")
        return unc_set

    def _calc_coverage(self, dset, a_tch, b_tch):
        """
        This function calculates coverage.

        Args:
            dset:
                Dataset (train or test)
            a_tch:
                A torch
            b_tch:
                b torch

        Returns:
            Coverage
        """
        coverage = 0
        for datind in range(dset.shape[0]):
            coverage += torch.where(
                torch.norm(a_tch @ dset[datind] +
                           b_tch)
                <= 1,
                1,
                0,
            )
        return coverage/dset.shape[0]

    def _store_variables_parameters(self):
        """
        This is an internal function that generates a dictionary of all the variables and parameters
        of the problem from the objective and the constraints.
        The dictionary's keys are the indeces (in order which they are discovered), and the values
        are the variables or the parameters
        """
        def update_vars_params(expr: cp.expressions.expression.Expression |
                               cp.constraints.constraint.Constraint,
                               vars_params: dict):
            """
            This function updates vars_params with all the varaibles and params found in expr.
            """
            def safe_check_in_dict(var, vars_dict):
                """
                This function checks if var is in vars_dict.
                For some reason var in vars_dict fails so we check manually
                """
                for value in vars_dict.values():
                    if (var is value):
                        return True
                return False

            _, vars_dict = expr.gen_torch_exp()
            for var_param in vars_dict.vars_dict:
                if safe_check_in_dict(var_param, vars_params):
                    continue
                vars_params[len(vars_params)] = var_param

        vars_params = dict()
        update_vars_params(expr=self.objective.expr, vars_params=vars_params)
        for constraint in self.constraints:
            update_vars_params(expr=constraint, vars_params=vars_params)
        self.vars_params = vars_params

    def _gen_torch_exp(self, expr: cp.expressions.expression.Expression):
        """
        This function generates a torch expression to be used by RobustProblem from an expression
        and a vars_dict generated by any cvxpy expression. Also returns a variable indicating
        if this toch_exp has uncertain parameters or not.
        """

        def gen_args_inds_to_pass(vars_params, vars_dict):
            """
            This is a helper function that generates a dictionary from a variable/parameter index
            in vars_params (a dictionary that contains all the problem's variables/parameters)
            to vars_dict (a dictionary that contains all the expression's variables/parameters)
            """
            args_inds_to_pass = dict()
            for global_ind, var_param in vars_params.items():
                if var_param not in vars_dict.vars_dict.keys():
                    continue
                args_inds_to_pass[global_ind] = vars_dict.vars_dict[var_param]
            return args_inds_to_pass

        def wrapped_function(torch_exp, args_inds_to_pass, *args):
            """
            This is the function that wraps the torch expression.

            Args:
                torch_exp:
                    A function (torch expression)
                args_inds_to_pass:
                    A dictionary from index in *args to the args that will be passed.
                    Note that len(args) > len(args_inds_to_pass) is possible.
                *args
                    The arguments of torch_exp
            """

            args_to_pass = [None]*len(args_inds_to_pass)
            for key, value in args_inds_to_pass.items():
                args_to_pass[value] = args[key]
            # TODO (Amit): Go recursively over torch_exp.args, look for @.
            # For # each found, try to see
            # if we need to transpose one of the arguments.
            return torch_exp(*args_to_pass)

        # vars_dict contains a dictionary from variable/param -> index in *args (for the expression)
        torch_exp, vars_dict = expr.gen_torch_exp()

        # Create a dictionary from index -> variable/param (for the problem)
        args_inds_to_pass = gen_args_inds_to_pass(self.vars_params, vars_dict)

        return partial(wrapped_function, torch_exp, args_inds_to_pass), \
            vars_dict.has_type_in_keys(UncertainParameter)

    def _order_args(self, var_values, y_batch, u_batch):
        """
        This function orders var_values, y_batch, and u_batch according to the order in vars_params.
        """
        args = []
        # self.vars_params is a dictionary, hence unsorted. Need to iterate over it in order
        ind_dict = {
            Variable: 0,
            Parameter: 0,
            UncertainParameter: 0,
        }
        args_dict = {
            Variable: var_values,
            Parameter: y_batch,
            UncertainParameter: u_batch,
        }
        item_to_sample = []
        for i in range(len(self.vars_params)):
            curr_type = type(self.vars_params[i])
            # This checks for list/tuple or not, to support the fact that currently
            # u_batch is not a list. Irina said in the future this might change.

            # If list or tuple: append the next element
            if isinstance(args_dict[curr_type], tuple) or isinstance(args_dict[curr_type], list):
                append_item = args_dict[curr_type][ind_dict[curr_type]]
                ind_dict[curr_type] += 1
            # If not list-like (e.g. a tensor), append it
            else:
                append_item = args_dict[curr_type]
            args.append(append_item)
            if curr_type != UncertainParameter:
                item_to_sample.append(i)
        return args, item_to_sample

    def _train_loop(self, init_num, **kwargs):
        if kwargs['random_init']:
            np.random.seed(kwargs['seed']+init_num)
<<<<<<< HEAD
            kwargs['init_A'] = np.random.rand(
                kwargs['u_size'], kwargs['u_size'])
            kwargs['init_b'] = - \
                kwargs['init_A']@np.mean(kwargs['train_set'], axis=0)
=======
            kwargs["init_A"] = np.random.rand(
                kwargs['u_size'], kwargs['u_size'])
            kwargs["init_b"] = - \
                kwargs["init_A"]@np.mean(kwargs['train_set'], axis=0)
>>>>>>> ad1a26e0
        a_history = []
        b_history = []
        df = pd.DataFrame(columns=["step"])
        df_test = pd.DataFrame(columns=["step"])

        eps_tch = self._gen_eps_tch(
            kwargs['init_eps'], kwargs['unc_set'],
            kwargs['mro_set']) if kwargs['eps'] else None
        a_tch, b_tch, \
            alpha, slack, _ \
            = self._init_torches(kwargs['init_eps'], kwargs['init_A'],
                                 kwargs['init_b'], kwargs['init_alpha'],
                                 kwargs['train_set'], eps_tch,
                                 kwargs['mro_set'],
                                 kwargs['unc_set'])
        if not kwargs['eps']:
            self._update_iters(kwargs['save_history'], a_history, b_history,
                               a_tch, b_tch, kwargs['mro_set'])

        variables = self._set_train_variables(kwargs['fixb'],
                                              kwargs['mro_set'], alpha,
                                              slack,
                                              a_tch, b_tch, eps_tch)
        if kwargs['optimizer'] == "SGD":
            opt = settings.OPTIMIZERS[kwargs['optimizer']](
                variables, lr=kwargs['lr'], momentum=kwargs['momentum'])
        else:
            opt = settings.OPTIMIZERS[kwargs['optimizer']](
                variables, lr=kwargs['lr'])
        if kwargs['scheduler']:
            scheduler_ = torch.optim.lr_scheduler.StepLR(
                opt, step_size=kwargs['lr_step_size'], gamma=kwargs['lr_gamma'])
        # y's and cvxpylayer begin
        y_parameters = self.y_parameters()
        num_ys = self.num_ys
        lam = kwargs['init_lam'] * torch.ones(self.num_g, dtype=settings.DTYPE)
        mu = kwargs['init_mu']
        # use multiple initial points and training. pick lowest eval loss
        if kwargs["position"]:
            p_bar = tqdm(
                range(kwargs['num_iter']),
                desc=f"run {init_num}: test value N/A, violations N/A",
                position=init_num)
        else:
            p_bar = tqdm(
<<<<<<< HEAD
                range(kwargs['num_iter']), desc=f"run {init_num}: test value N/A, violations N/A")
=======
                range(kwargs['num_iter']),
                desc=f"run {init_num}: test value N/A, violations N/A")
>>>>>>> ad1a26e0
        for step_num in p_bar:
            train_stats = TrainLoopStats(
                step_num=step_num, train_flag=self.train_flag)

            # generate batched y and u
            y_batch = self._gen_y_batch(
                num_ys, y_parameters, kwargs['y_batch_percentage'])

            u_batch = self._udata_to_lst(kwargs['train_set'],
                                         kwargs['u_batch_percentage'])

            if kwargs['mro_set']:
<<<<<<< HEAD
                a_tch, _, _, _, _ = self._init_torches(kwargs['init_eps'],
                                                       kwargs['init_A'],
                                                       kwargs['init_b'],
                                                       kwargs['init_alpha'],
                                                       kwargs['train_set'],
                                                       eps_tch,
                                                       kwargs['mro_set'],
                                                       kwargs['unc_set'])
=======
                a_tch, _, _, _, _ = self._init_torches(
                    kwargs['init_eps'], kwargs["init_A"], kwargs["init_b"],
                    kwargs['init_alpha'],
                    kwargs['train_set'],
                    eps_tch,
                    kwargs['mro_set'],
                    kwargs['unc_set'])
>>>>>>> ad1a26e0
                var_values = kwargs['cvxpylayer'](*y_batch, a_tch,
                                                  solver_args=kwargs['solver_args'])
            else:
                var_values = kwargs['cvxpylayer'](*y_batch, a_tch, b_tch,
                                                  solver_args=kwargs['solver_args'])

            eval_args, items_to_sample = self._order_args(var_values=var_values,
                                                          y_batch=y_batch, u_batch=u_batch)
            temp_lagrangian, train_constraint_value = self.lagrangian(eval_args,
                                                                      items_to_sample,
                                                                      alpha, slack, lam,
                                                                      mu,
                                                                      eta=kwargs['eta'],
                                                                      kappa=kwargs['kappa'])
            temp_lagrangian.backward()
            with torch.no_grad():
                obj = self.evaluation_metric(
                    eval_args, items_to_sample, kwargs['quantiles'])
                prob_violation_train = self.prob_constr_violation(eval_args, items_to_sample,
                                                                  num_us=len(u_batch))

            train_stats.update_train_stats(temp_lagrangian.detach().numpy(
            ).copy(), obj, prob_violation_train, train_constraint_value)

            # lam = torch.maximum(lam + step_lam*train_constraint_value,
            #                    torch.zeros(self.num_g, dtype=settings.DTYPE))
            lam = lam + torch.minimum(mu*train_constraint_value,
                                      1000*torch.ones(self.num_g, dtype=settings.DTYPE))

            new_row = train_stats.generate_train_row(
                a_tch, lam, mu, alpha, slack)
            df = pd.concat(
                [df, new_row.to_frame().T], ignore_index=True)

            self._update_iters(kwargs['save_history'], a_history, b_history,
                               a_tch, b_tch, kwargs['mro_set'])

            if step_num % kwargs['test_frequency'] == 0:
                y_batch = self._gen_y_batch(
                    num_ys, y_parameters, 1)
                if kwargs['mro_set']:
                    var_values = kwargs['cvxpylayer'](*y_batch, a_tch,
                                                      solver_args=kwargs['solver_args'])
                else:
                    var_values = kwargs['cvxpylayer'](*y_batch, a_tch, b_tch,
                                                      solver_args=kwargs['solver_args'])

                with torch.no_grad():
<<<<<<< HEAD
                    test_u = kwargs['test_tch']
                    test_args, test_to_sample = self._order_args(var_values=var_values,
                                                                 y_batch=y_batch, u_batch=test_u)
                    obj_test = self.evaluation_metric(test_args, test_to_sample,
                                                      kwargs['quantiles'])
                    prob_violation_test = self.prob_constr_violation(test_args, test_to_sample,
                                                                     num_us=len(test_u))
                    _, var_vio = self.lagrangian(test_args, test_to_sample, alpha, slack, lam, mu,
                                                 eta=kwargs['eta'], kappa=kwargs['kappa'])
=======
                    obj_test = self.evaluation_metric(
                        var_values, y_batch, kwargs['test_tch'],
                        kwargs['quantiles'])
                    prob_violation_test = self.prob_constr_violation(
                        var_values, y_batch, kwargs['test_tch'])
                    _, var_vio = self.lagrangian(
                        var_values, y_batch, kwargs['test_tch'], alpha,
                        slack, lam, mu, kappa=kwargs['kappa'])

>>>>>>> ad1a26e0
                p_bar.set_description(
                    f"run {init_num}:"
                    f" test value {round(obj_test[1].item(),3)}"
                    f", violations {round(prob_violation_test.item(),3)}")
                train_stats.update_test_stats(
                    obj_test, prob_violation_test, var_vio)
                new_row = train_stats.generate_test_row(
                    self._calc_coverage, a_tch, b_tch, alpha,
                    test_u, eps_tch)
                df_test = pd.concat(
                    [df_test, new_row.to_frame().T], ignore_index=True)

                mu = kwargs['mu_multiplier']*mu

            if step_num < kwargs['num_iter'] - 1:
                opt.step()
                opt.zero_grad()
                with torch.no_grad():
                    slack = torch.clamp(slack, min=0., max=100)
                    if kwargs['eps']:
                        eps_tch = torch.clamp(eps_tch, min=0.001)
                if kwargs['scheduler']:
                    scheduler_.step()

        if prob_violation_test.item() <= 0.001:
            fin_val = obj_test[1].item()
        else:
            fin_val = obj_test[1].item() + 10*abs(sum(var_vio.detach().numpy()))
        a_val = a_tch.detach().numpy().copy()
        b_val = b_tch.detach().numpy().copy() if not kwargs['mro_set'] else 0
        eps_val = eps_tch.detach().numpy().copy() if kwargs['eps'] else 1
        param_vals = (a_val, b_val, eps_val, obj_test[1].item())
        # tqdm.write("Testing objective: {}".format(obj_test[1].item()))
        # tqdm.write("Probability of constraint violation: {}".format(
        #            prob_violation_test))
        return df, df_test, a_history, b_history, \
            param_vals, fin_val, var_values

    def train(
        self,
        eps=settings.EPS_DEFAULT,
        fixb=settings.FIXB_DEFAULT,
        num_iter=settings.NUM_ITER_DEFAULT,  # Used to be "step"
        lr=settings.LR_DEFAULT,
        scheduler=settings.SCHEDULER_STEPLR_DEFAULT,
        momentum=settings.MOMENTUM_DEFAULT,
        optimizer=settings.OPT_DEFAULT,
        init_eps=settings.INIT_EPS_DEFAULT,
        init_A=settings.INIT_A_DEFAULT,
        init_b=settings.INIT_B_DEFAULT,
        save_history=settings.SAVE_HISTORY_DEFAULT,
        seed=settings.SEED_DEFAULT,
        init_lam=settings.INIT_LAM_DEFAULT,
        init_mu=settings.INIT_MU_DEFAULT,
        mu_multiplier=settings.MU_MULTIPLIER_DEFAULT,
        init_alpha=settings.INIT_ALPHA_DEFAULT,
        eta=settings.ETA_LAGRANGIAN_DEFAULT,
        kappa=settings.KAPPA_DEFAULT,  # (originall target_cvar)
        random_init=settings.RANDOM_INIT_DEFAULT,
        num_random_init=settings.NUM_RANDOM_INIT_DEFAULT,
        test_frequency=settings.TEST_FREQUENCY_DEFAULT,
        test_percentage=settings.TEST_PERCENTAGE_DEFAULT,
        step_lam=settings.STEP_LAM_DEFAULT,
        u_batch_percentage=settings.U_BATCH_PERCENTAGE_DEFAULT,
        y_batch_percentage=settings.Y_BATCH_PERCENTAGE_DEFAULT,
        solver_args=settings.LAYER_SOLVER,
        n_jobs=settings.N_JOBS,
        quantiles=settings.QUANTILES,
        lr_step_size=settings.LR_STEP_SIZE,
        lr_gamma=settings.LR_GAMMA,
<<<<<<< HEAD
        position=False,
        parallel=True
=======
        parallel=True,
        position=True
>>>>>>> ad1a26e0
    ):
        r"""
        Trains the uncertainty set parameters to find optimal set w.r.t. lagrangian metric

        Parameters TODO (Amit): Irina - update all the variables
        -----------
        eps : bool, optional
           If True, train only epsilon, where :math:`A = \epsilon I, \
           b = \epsilon \bar{d}`, where :math:`\bar{d}` is the centroid of the
           training data.
        num_iter : int, optional
            The total number of gradient steps performed.
        lr : float, optional
            The learning rate of gradient descent.
        momentum: float between 0 and 1, optional
            The momentum for gradient descent.
        optimizer: str or letters, optional
            The optimizer to use tor the descent algorithm.
        init_eps : float, optional
            The epsilon to initialize :math:`A` and :math:`b`, if passed. If not passed,
            :math:`A` will be initialized as the inverse square root of the
            covariance of the data, and b will be initialized as :math:`\bar{d}`.
        init_A : numpy array, optional
            Initialization for the reshaping matrix, if passed.
            If not passed, :math:`A` will be initialized as the inverse square root of the
            covariance of the data.
        init_b : numpy array, optional
            Initialization for the relocation vector, if passed.
            If not passed, b will be initialized as :math:`\bar{d}`.
        init_alpha : float, optional
            The initial alpha value for the cvar constraint in the outer level problem.
        init_lam : float, optional
            The initial lambda value for the outer level lagrangian function.
        kappa : float, optional
            The target value for the outer level cvar constraint.
        schedular : bool, optional
            Flag for whether or not to decrease the learning rate on plateau of the derivatives.
        test_percentage : float, optional
            The percentage of data to use in the testing set.
        seed : int, optional
            The seed to control the random state of the train-test data split.
        step_lam : float, optional
            The step size for the lambda value updates in the outer level problem.
        batch_percentage : float, optional
            The percentage of data to use in each training step.
        Returns:
        A pandas data frame with information on each :math:r`\epsilon` having the following columns:
            Test_val: float
                The out of sample objective value of the Robust Problem
            Lagrangian_val: float
                The value of the lagrangian function applied to the training data
            prob_violation_test:
                Probability of constraint violation over test set
            prob_violation_train:
                Probability fo constraint violation over train set
            violation_test:
                Violation of learning constraint over test set
            violation_train:
                Violation of learning constraint over train set
            Eps: float
                The :math:`\epsilon` value
            coverage_test: float
                The percentage of testing data covered by the uncertainty set
            coverage_train : float
                The percentage of training data covered by the uncertainty set
        """

        # Validity checks and initializations
        self.train_flag = True

        self._validate_uncertain_parameters()

        unc_set = self._get_unc_set()
        self._canonize_problem()
        self._validate_unc_set_T(unc_set)
        train_set, _, train_tch, test_tch = self._split_dataset(
            unc_set, test_percentage, seed)
        u_size = train_set.shape[1]
        mro_set = self._is_mro_set(unc_set)

        cvxpylayer = CvxpyLayer(self.new_prob,
                                parameters=self.y_parameters()
                                + self.shape_parameters(self.new_prob),
                                variables=self.variables())
        num_random_init = num_random_init if random_init else 1
        kwargs = {"eps": eps, "init_A": init_A, "init_b": init_b,
                  "init_eps": init_eps, "unc_set": unc_set,
                  "mro_set": mro_set, "random_init": random_init,
                  "seed": seed, "u_size": u_size, "train_set": train_set,
                  "init_alpha": init_alpha, "save_history": save_history,
                  "fixb": fixb, "optimizer": optimizer,
                  "lr": lr, "momentum": momentum,
                  "scheduler": scheduler, "init_lam":
                  init_lam, "init_mu": init_mu,
                  "num_iter": num_iter,
                  "y_batch_percentage": y_batch_percentage,
                  "u_batch_percentage": u_batch_percentage,
                  "cvxpylayer": cvxpylayer, "solver_args": solver_args,
                  "kappa": kappa, "test_frequency": test_frequency,
                  "test_tch": test_tch, "mu_multiplier": mu_multiplier,
                  "quantiles": quantiles, "lr_step_size": lr_step_size,
<<<<<<< HEAD
                  "lr_gamma": lr_gamma, "eta": eta, "position": position}
=======
                  "lr_gamma": lr_gamma, "position": position}
>>>>>>> ad1a26e0

        n_jobs = utils.get_n_processes() if parallel else 1
        # pool_obj = Pool(processes=n_jobs)
        # loop_fn = partial(self._train_loop, **kwargs)
        # res = pool_obj.map(loop_fn, range(num_random_init))
<<<<<<< HEAD
        # Debugging code - one iteration
        # res = self._train_loop(0, **kwargs)
        # Joblib version
        res = Parallel(n_jobs=n_jobs)(delayed(self._train_loop)(
            init_num, **kwargs) for init_num in range(num_random_init))
=======
        # Joblib version
        # res = Parallel(n_jobs=n_jobs)(delayed(self._train_loop)(
        #     init_num, **kwargs) for init_num in tqdm(range(num_random_init), desc="Random inits"))

        res = Parallel(n_jobs=n_jobs)(delayed(self._train_loop)(
            init_num, **kwargs) for init_num in range(num_random_init))

>>>>>>> ad1a26e0
        df, df_test, a_history, b_history, param_vals, \
            fin_val, var_values = zip(*res)
        index_chosen = np.argmin(np.array(fin_val))
        self._trained = True
        unc_set._trained = True
        unc_set.a.value = param_vals[index_chosen][0]
        if not mro_set:
            unc_set.b.value = param_vals[index_chosen][1]

        return_eps = param_vals[index_chosen][2]
        return_b_value = unc_set.b.value if not mro_set else None
        return_b_history = b_history[index_chosen] if not mro_set else None
        return Result(self, self.new_prob, df[index_chosen],
                      df_test[index_chosen], unc_set.a.value,
                      return_b_value,
                      return_eps, param_vals[index_chosen][3],
                      var_values[index_chosen],
                      a_history=a_history[index_chosen],
                      b_history=return_b_history)

    def grid(
        self,
        epslst=settings.EPS_LST_DEFAULT,
        seed=settings.SEED_DEFAULT,
        init_A=settings.INIT_A_DEFAULT,
        init_b=settings.INIT_B_DEFAULT,
        init_alpha=settings.INIT_ALPHA_DEFAULT,
        test_percentage=settings.TEST_PERCENTAGE_DEFAULT,
        num_ys=settings.NUM_YS_DEFAULT,
        solver_args=settings.LAYER_SOLVER,
        quantiles=settings.QUANTILES,
        newdata = None
    ):
        r"""
        Perform gridsearch to find optimal :math:`\epsilon`-ball around data.

        Args:

        epslst : np.array, optional
            The list of :math:`\epsilon` to iterate over. "Default np.logspace(-3, 1, 20)
        seed: int
            The seed to control the train test split. Default 1.
        solver: optional
            A solver to perform gradient-based learning

        Returns:

        A pandas data frame with information on each :math:`\epsilon` having the following columns:
            Opt_val: float
                The objective value of the Robust Problem
            Lagrangian_val: float
                The value of the lagrangian function applied to the training data
            Eval_val: float
                The value of the lagrangian function applied to the evaluation data
            Eps: float
                The epsilon value
        """

        self.train_flag = False
        self._validate_uncertain_parameters()

        unc_set = self._get_unc_set()
        self._canonize_problem()

        self._validate_unc_set_T(unc_set)
        df = pd.DataFrame(
            columns=["Eps"])
        mro_set = self._is_mro_set(unc_set)


        if newdata is not None:
            train_set = newdata
            test_tch = torch.tensor(newdata, requires_grad=self.train_flag, dtype=settings.DTYPE)

        else:
        # setup train and test data
            train_set, _, train_tch, test_tch = self._split_dataset(
                unc_set, test_percentage, seed)

        # create cvxpylayer
        cvxpylayer = CvxpyLayer(
            self.new_prob, parameters=self.new_prob.parameters(), variables=self.variables()
        )

        # use all y's
        y_parameters = self.y_parameters()
        num_ys = self.num_ys
        y_batch = self._gen_y_batch(num_ys, y_parameters, 1)
        grid_stats = GridStats()

        lam = 1000 * torch.ones(self.num_g, dtype=settings.DTYPE)
        # initialize torches
        eps_tch = self._gen_eps_tch(1, unc_set, False)
        a_tch_init, b_tch_init, alpha, slack, _ = self._init_torches(1, init_A, init_b,
                                                                     init_alpha, train_set, eps_tch,
                                                                     False, unc_set)
        for init_eps in epslst:
            eps_tch = torch.tensor(
                1/init_eps, requires_grad=self.train_flag, dtype=settings.DTYPE)
            if mro_set:
                var_values = cvxpylayer(*y_batch, eps_tch*a_tch_init,
                                        solver_args=solver_args)
            else:
                var_values = cvxpylayer(*y_batch, eps_tch*a_tch_init, eps_tch*b_tch_init,
                                        solver_args=solver_args)

            train_stats = TrainLoopStats(
                step_num=np.NAN, train_flag=self.train_flag)
            with torch.no_grad():
                test_args, test_to_sample = self._order_args(
                    var_values=var_values,
                y_batch=y_batch, u_batch=test_tch)
                obj_test = self.evaluation_metric(
                    test_args, test_to_sample, quantiles)
                prob_violation_test = self.prob_constr_violation(
                    test_args, test_to_sample,num_us=len(test_tch))
                _, var_vio = self.lagrangian(
                    test_args, test_to_sample,
                    alpha,
                    slack,
                    lam,
                    1
                )

            train_stats.update_test_stats(obj_test, prob_violation_test,
                                          var_vio)
            grid_stats.update(train_stats, obj_test,
                              eps_tch, eps_tch*a_tch_init, var_values)

            new_row = train_stats.generate_test_row(
                self._calc_coverage, eps_tch*a_tch_init, eps_tch*b_tch_init,  alpha, test_tch,
                eps_tch)
            df = pd.concat([df, new_row.to_frame().T], ignore_index=True)

        self._trained = True
        unc_set._trained = True

        if not mro_set:
            unc_set.a.value = (
                grid_stats.mineps * a_tch_init).detach().numpy().copy()
            unc_set.b.value = (
                grid_stats.mineps * b_tch_init).detach().numpy().copy()
        else:
            unc_set.a.value = grid_stats.minT.detach().numpy().copy()
        b_value = None if mro_set else unc_set.b.value
        return Result(
            self,
            self.new_prob,
            df,
            None,
            unc_set.a.value,
            b_value,
            grid_stats.mineps.detach().numpy().copy(),
            grid_stats.minval,
            grid_stats.var_vals,
        )

    def dualize_constraints(self):
        # TODO (Bart): This might be a redundant function, construct_chain should do that.
        if self.uncertain_parameters():
            unc_reductions = []
            if type(self.objective) == Maximize:
                unc_reductions += [FlipObjective()]

            unc_reductions += [Distribute_Uncertain_Params()]
            unc_reductions += [RemoveUncertainParameters()]
            newchain = UncertainChain(self, reductions=unc_reductions)
            prob, _ = newchain.apply(self)
            return prob
        return super(RobustProblem, self)

    def solve(self, solver: Optional[str] = None):
        # TODO (Bart): Need to invert the data to get the solution to the original problem
        if self.new_prob is not None:
            return self.new_prob.solve(solver=solver)
        elif self.uncertain_parameters():
            if self.uncertain_parameters()[0].uncertainty_set.data is not None:
                if not type(self.uncertain_parameters()[0].uncertainty_set) == MRO:
                    _ = self.train()
                    return self.new_prob.solve(solver=solver)
                elif self.uncertain_parameters()[0].uncertainty_set._train:
                    _ = self.train()
                    return self.new_prob.solve(solver=solver)
            prob = self.dualize_constraints()
            return prob.solve(solver=solver)
        return super(RobustProblem, self).solve()


class Result(ABC):
    def __init__(self, prob, probnew, df, df_test, T, b, eps, obj, x, a_history=None,
                 b_history=None):
        self._reform_problem = probnew
        self._problem = prob
        self._df = df
        self._df_test = df_test
        self._A = T
        self._b = b
        self._obj = obj
        self._x = x
        self._eps = eps
        self._a_history = a_history
        self._b_history = b_history

    @property
    def problem(self):
        return self._problem

    @property
    def df(self):
        return self._df

    @property
    def df_test(self):
        return self._df_test

    @property
    def reform_problem(self):
        return self._reform_problem

    @property
    def A(self):
        return self._A

    @property
    def b(self):
        return self._b

    @property
    def eps(self):
        return self._eps

    @property
    def obj(self):
        return self._obj

    @property
    def var_values(self):
        return self._x

    @property
    def uncset_iters(self):
        return self._a_history, self._b_history<|MERGE_RESOLUTION|>--- conflicted
+++ resolved
@@ -1,10 +1,7 @@
 from abc import ABC
 from enum import Enum
-<<<<<<< HEAD
 from functools import partial
-=======
 from inspect import signature
->>>>>>> ad1a26e0
 from typing import Optional
 
 import cvxpy as cp
@@ -20,11 +17,7 @@
 from cvxpy.reductions.solvers.solving_chain import SolvingChain, construct_solving_chain
 from cvxpylayers.torch import CvxpyLayer
 from joblib import Parallel, delayed
-<<<<<<< HEAD
-=======
-
-# from pathos.multiprocessing import ProcessingPool as Pool
->>>>>>> ad1a26e0
+
 from sklearn.model_selection import train_test_split
 from tqdm import tqdm
 
@@ -734,10 +727,7 @@
         #     y_batch[sample].append(a_tch)
         # if not mro_set:
         #     y_batch[sample].append(b_tch)
-<<<<<<< HEAD
-=======
-
->>>>>>> ad1a26e0
+
         random_int = np.random.choice(
             num_ys, int(num_ys*batch_size), replace=False)
         y_tchs = []
@@ -983,17 +973,10 @@
     def _train_loop(self, init_num, **kwargs):
         if kwargs['random_init']:
             np.random.seed(kwargs['seed']+init_num)
-<<<<<<< HEAD
             kwargs['init_A'] = np.random.rand(
                 kwargs['u_size'], kwargs['u_size'])
             kwargs['init_b'] = - \
                 kwargs['init_A']@np.mean(kwargs['train_set'], axis=0)
-=======
-            kwargs["init_A"] = np.random.rand(
-                kwargs['u_size'], kwargs['u_size'])
-            kwargs["init_b"] = - \
-                kwargs["init_A"]@np.mean(kwargs['train_set'], axis=0)
->>>>>>> ad1a26e0
         a_history = []
         b_history = []
         df = pd.DataFrame(columns=["step"])
@@ -1039,12 +1022,7 @@
                 position=init_num)
         else:
             p_bar = tqdm(
-<<<<<<< HEAD
                 range(kwargs['num_iter']), desc=f"run {init_num}: test value N/A, violations N/A")
-=======
-                range(kwargs['num_iter']),
-                desc=f"run {init_num}: test value N/A, violations N/A")
->>>>>>> ad1a26e0
         for step_num in p_bar:
             train_stats = TrainLoopStats(
                 step_num=step_num, train_flag=self.train_flag)
@@ -1057,7 +1035,6 @@
                                          kwargs['u_batch_percentage'])
 
             if kwargs['mro_set']:
-<<<<<<< HEAD
                 a_tch, _, _, _, _ = self._init_torches(kwargs['init_eps'],
                                                        kwargs['init_A'],
                                                        kwargs['init_b'],
@@ -1066,15 +1043,6 @@
                                                        eps_tch,
                                                        kwargs['mro_set'],
                                                        kwargs['unc_set'])
-=======
-                a_tch, _, _, _, _ = self._init_torches(
-                    kwargs['init_eps'], kwargs["init_A"], kwargs["init_b"],
-                    kwargs['init_alpha'],
-                    kwargs['train_set'],
-                    eps_tch,
-                    kwargs['mro_set'],
-                    kwargs['unc_set'])
->>>>>>> ad1a26e0
                 var_values = kwargs['cvxpylayer'](*y_batch, a_tch,
                                                   solver_args=kwargs['solver_args'])
             else:
@@ -1123,7 +1091,6 @@
                                                       solver_args=kwargs['solver_args'])
 
                 with torch.no_grad():
-<<<<<<< HEAD
                     test_u = kwargs['test_tch']
                     test_args, test_to_sample = self._order_args(var_values=var_values,
                                                                  y_batch=y_batch, u_batch=test_u)
@@ -1133,17 +1100,6 @@
                                                                      num_us=len(test_u))
                     _, var_vio = self.lagrangian(test_args, test_to_sample, alpha, slack, lam, mu,
                                                  eta=kwargs['eta'], kappa=kwargs['kappa'])
-=======
-                    obj_test = self.evaluation_metric(
-                        var_values, y_batch, kwargs['test_tch'],
-                        kwargs['quantiles'])
-                    prob_violation_test = self.prob_constr_violation(
-                        var_values, y_batch, kwargs['test_tch'])
-                    _, var_vio = self.lagrangian(
-                        var_values, y_batch, kwargs['test_tch'], alpha,
-                        slack, lam, mu, kappa=kwargs['kappa'])
-
->>>>>>> ad1a26e0
                 p_bar.set_description(
                     f"run {init_num}:"
                     f" test value {round(obj_test[1].item(),3)}"
@@ -1214,13 +1170,8 @@
         quantiles=settings.QUANTILES,
         lr_step_size=settings.LR_STEP_SIZE,
         lr_gamma=settings.LR_GAMMA,
-<<<<<<< HEAD
         position=False,
         parallel=True
-=======
-        parallel=True,
-        position=True
->>>>>>> ad1a26e0
     ):
         r"""
         Trains the uncertainty set parameters to find optimal set w.r.t. lagrangian metric
@@ -1322,31 +1273,17 @@
                   "kappa": kappa, "test_frequency": test_frequency,
                   "test_tch": test_tch, "mu_multiplier": mu_multiplier,
                   "quantiles": quantiles, "lr_step_size": lr_step_size,
-<<<<<<< HEAD
                   "lr_gamma": lr_gamma, "eta": eta, "position": position}
-=======
-                  "lr_gamma": lr_gamma, "position": position}
->>>>>>> ad1a26e0
 
         n_jobs = utils.get_n_processes() if parallel else 1
         # pool_obj = Pool(processes=n_jobs)
         # loop_fn = partial(self._train_loop, **kwargs)
         # res = pool_obj.map(loop_fn, range(num_random_init))
-<<<<<<< HEAD
         # Debugging code - one iteration
         # res = self._train_loop(0, **kwargs)
         # Joblib version
         res = Parallel(n_jobs=n_jobs)(delayed(self._train_loop)(
             init_num, **kwargs) for init_num in range(num_random_init))
-=======
-        # Joblib version
-        # res = Parallel(n_jobs=n_jobs)(delayed(self._train_loop)(
-        #     init_num, **kwargs) for init_num in tqdm(range(num_random_init), desc="Random inits"))
-
-        res = Parallel(n_jobs=n_jobs)(delayed(self._train_loop)(
-            init_num, **kwargs) for init_num in range(num_random_init))
-
->>>>>>> ad1a26e0
         df, df_test, a_history, b_history, param_vals, \
             fin_val, var_values = zip(*res)
         index_chosen = np.argmin(np.array(fin_val))
