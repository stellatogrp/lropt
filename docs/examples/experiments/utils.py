--- conflicted
+++ resolved
@@ -39,7 +39,7 @@
 def plot_iters(dftrain, title, steps = 2000, logscale = True):
     plt.rcParams.update({
     "text.usetex":True,
-    
+
     "font.size":22,
     "font.family": "serif"
 })
@@ -79,9 +79,6 @@
 # Turn resulting pairs back into a list of Xs and Ys
     p_frontX = [pair[0] for pair in p_front]
     p_frontY = [pair[1] for pair in p_front]
-<<<<<<< HEAD
-    return p_frontX, p_frontY
-=======
     return p_frontX, p_frontY
 
 def plot_contours(x,y,set, g_level,eps_list, inds, num_scenarios,train, title, lower = -10, upper = 25, diff = 5, standard = True):
@@ -166,5 +163,4 @@
     else:
         post = "Reshaped"
     fig.suptitle(post+" set", fontsize = 30)
-    plt.savefig(title+"_"+ post + ".pdf", bbox_inches='tight')
->>>>>>> 307ac8b0
+    plt.savefig(title+"_"+ post + ".pdf", bbox_inches='tight')