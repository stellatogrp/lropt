import unittest

import cvxpy as cp
import numpy as np
import scipy as sc
from sklearn import datasets

from lropt.robust_problem import RobustProblem
from lropt.uncertain import UncertainParameter
from lropt.uncertain_atoms.quad_form import quad_form
from lropt.uncertainty_sets.ellipsoidal import Ellipsoidal
from lropt.uncertainty_sets.mro import MRO
from tests.settings import SOLVER


class TestQuad(unittest.TestCase):

    def setUp(self):
        """Setup basic problem"""
        np.random.seed(0)
        self.n = 5
        c = np.random.rand(self.n)
        self.b = 10.
        self.x = cp.Variable(self.n)
        self.objective = cp.Minimize(c @ self.x)
        # Robust set
        self.rho = 0.2
        self.p = 2

<<<<<<< HEAD
    def test_quad_simple(self):
        # import ipdb
        # ipdb.set_trace()
=======
    @unittest.skip('expression dimension issues')
    def test_quad_simple(self):
>>>>>>> e21d8171
        m = 5
        n = 5
        x = cp.Variable(n)
        t = cp.Variable()
        u = UncertainParameter(m,
                               uncertainty_set=Ellipsoidal(p=2,
                                                           rho=2.))
        A = {}
        Ainv = {}
        for i in range(m):
            A[i] = datasets.make_spd_matrix(m, random_state=i)
            Ainv[i] = sc.linalg.sqrtm(np.linalg.inv(A[i]))

        objective = cp.Minimize(t)
<<<<<<< HEAD
        constraints = [cp.sum([-0.5*quad_form(u, A[i]*x[i]) for i in range(m)]) <= t]
        constraints += [x >= 0, x <= 1]
        prob = RobustProblem(objective, constraints)
        newprob = prob.dualize_constraints()
        newprob.solve(solver=SOLVER)
        print(x.value)

    # def test_quad_simple_2(self):
    #     m = 5
    #     n = 5
    #     x = cp.Variable(n)
    #     t = cp.Variable()
    #     u = UncertainParameter(m,
    #                            uncertainty_set=Ellipsoidal(p=2,
    #                                                        rho=2.))
    #     X = cp.Variable((n,n))
=======
>>>>>>> e21d8171

        constraints = [cp.sum([-0.5*quad_form(u, A[i]*x[i]) for i in range(m)]) <= t]
        constraints += [x >= 0, x <= 1]
        prob = RobustProblem(objective, constraints)

        # newprob = prob.dualize_constraints()
        prob.solve(solver=SOLVER)
        print(x.value)

    def test_max(self):
        n = 2
        u = UncertainParameter(n,
                               uncertainty_set=Ellipsoidal(p=2,
                                                           rho=1))
        # formulate cvxpy variables
        x = cp.Variable(n)
        t = cp.Variable()

        # formulate constants
        a = np.array([2, 3])
        d = np.array([3, 4])

        # formulate objective
        objective = cp.Minimize(t)

        # formulate constraints
        constraints = [cp.maximum(a@x - d@x, a@x - d@u) <= t]
        constraints += [x >= 0]

        # formulate Robust Problem
        prob_robust = RobustProblem(objective, constraints)

        new_prob = prob_robust.dualize_constraints()
        new_prob.solve()

    def test_hydro(self):
        import math
        T = 5
        # data = data_modes(N,m,[10,20,30])
        # restate the ellipsoidal set
        u = UncertainParameter(T,
                               uncertainty_set=Ellipsoidal(p=2,
                                                           rho=0.00001))

        # formulate cvxpy variable
        tau = cp.Variable()
        # lam = cp.Variable(T)
        x0 = cp.Variable(T)
        x = {}
        for t in range(T):
            x[t] = cp.Variable(t+1)

        # formulate problem constants
        P = {}
        for t in range(T):
            P[t] = np.eye(T)[0:t+1, :]
        l0 = 1
        lhigh = 5
        llow = 1
        c = np.zeros(T)
        for i in range(T):
            c[i] = 10 + 5*math.sin(math.pi*(1-(i+1))/3)

        # formulate objective
        objective = cp.Minimize(tau)

        # formulate constraints
        constraints = [-cp.sum([c[t]*x0[t] + c[t]*x[t]@P[t]@u for t in range(T)]) <= tau]
        for t in range(T):
            constraints += [l0 - lhigh + np.ones(t+1)@P[t]@u -
                            cp.sum([x0[i] + x[i]@P[i]@u for i in range(t+1)]) <= 0]
            constraints += [llow - l0 - np.ones(t+1)@P[t]@u +
                            cp.sum([x0[i] + x[i]@P[i]@u for i in range(t+1)]) <= 0]
            constraints += [-x0[t] - x[t]@P[t]@u <= 0]

        # formulate Robust Problem
        prob = RobustProblem(objective, constraints)

        # solve
        # Train only epsilon
        # newprob = prob.dualize_constraints()
        prob.solve()

    def test_mro(self):

        def normal_returns_scaled(N, m, scale):
            R = np.vstack([np.random.normal(
                i*0.03*scale, np.sqrt((0.02**2+(i*0.025)**2)), N) for i in range(1, m+1)])
            return (R.transpose())

        def data_modes(N, m, scales):
            modes = len(scales)
            d = np.zeros((N+100, m))
            weights = int(np.ceil(N/modes))
            for i in range(modes):
                d[i*weights:(i+1)*weights,
                  :] = normal_returns_scaled(weights, m, scales[i])
            return d[0:N, :]

        # Generate data
        num_stocks = 5
        N = 100
        data = data_modes(N, num_stocks, [1, 2, 3])
        m = 5
        mro_u = UncertainParameter(m,
                                   uncertainty_set=MRO(rho=2., K=1, data=data, train=False))
        n = 4

        # formulate cvxpy variable
        x_r = cp.Variable(4)

        # formulate problem constants
        P = 3. * np.eye(m)[:n, :]
        a = 0.1 * np.random.rand(n)
        c = np.random.rand(n)

        # formulate objective
        objective = cp.Minimize(c@x_r)

        # formulate constraints
        constraints = [(P@mro_u + a) @ x_r <= 10]

        # formulate Robust Problem
        prob_robust = RobustProblem(objective, constraints)

        # solve
        prob_robust.solve()
        print("LROPT objective value: ", prob_robust.objective.value, "\nLROPT x: ", x_r.value)

    # def test_train_mro(self):
    #     # Formulate constants
    #     n = 2
    #     N = 50
    #     # k = npr.uniform(1,4,n)
    #     # p = k + npr.uniform(2,5,n)
    #     k = np.array([2., 3.])
    #     p = np.array([3, 4.5])
    #     k_tch = torch.tensor(k, requires_grad=True)
    #     p_tch = torch.tensor(p, requires_grad=True)

    #     # Formulate loss function
    #     def loss(t, x, data, la=5):
    #         return t + la*torch.mean(torch.maximum(
    #             torch.maximum(k_tch@x - data@p_tch, k_tch@x - p_tch@x) - t,
    #             torch.tensor(0., requires_grad=True))), t, torch.mean(torch.maximum(
    #                 torch.maximum(k_tch@x - data@p_tch, k_tch@x - p_tch@x) - t,
    #                 torch.tensor(0., requires_grad=True)))

    #     def gen_demand(n, N):
    #         F = np.random.normal(size=(n, 2))
    #         sig = 0.1*F@(F.T)
    #         mu = np.random.uniform(-0.2, 3, n)
    #         norms = np.random.multivariate_normal(mu, sig, N)
    #         d_train = np.exp(norms)
    #         return d_train

    #     # Generate data
    #     data = gen_demand(n, N)
    #     # Formulate uncertainty set
    #     # u = lropt.UncertainParameter(n,
    #     #                         uncertainty_set=lropt.Ellipsoidal(p=2,
    #     #                                                     data=data, loss = loss))

    #     u = UncertainParameter(n,
    #                            uncertainty_set=MRO(K=5, p=2,
    #                                                data=data, loss=loss, uniqueA=True))
    #     # Formulate the Robust Problem
    #     x_r = cp.Variable(n)
    #     t = cp.Variable()

    #     objective = cp.Minimize(t)

    #     constraints = [cp.maximum(k@x_r - p@x_r, k@x_r - p@u) <= t]
    #     constraints += [x_r >= 0]

    #     prob = RobustProblem(objective, constraints)
    #     prob.solve()

    #     # s = 13
    #     # # Train only epsilon
    #     # result = prob.train(eps = True, lr = 0.001, step=50, \
    #     # momentum = 0.8, optimizer = "SGD", initeps = 1, seed = s)
    #     # df_eps = result.df
    #     # # Train A and b
    #     # df1, newprob, A_fin, b_fin = prob.train(lr = 0.01,\
    #     #  step=50, momentum = 0.8, optimizer = "SGD", seed = s, initeps=1)

    #     # # Grid search epsilon
    #     # dfgrid, newprob = prob.grid(epslst = np.linspace(0.8, 2, 40),\
    #     #  seed = s)
    #     # init = sc.linalg.sqrtm(sc.linalg.inv(np.cov(data.T)))
    #     # init_b = -init@np.mean(data, axis=0)
    #     # # Train A and b
    #     # result1 = prob.train(lr = 0.001, step=50, \
    #     # momentum = 0.8, optimizer = "SGD", seed = s, \
    #     # initA = init, initb = init_b, fixb = False)
    #     # df1 = result1.df
    #     # A_fin = result1.A
    #     # b_fin = result1.b
    #     # result2 = prob.train(eps = True, lr = 0.001, step=50, \
    #     # momentum = 0.8, optimizer = "SGD", seed = s, \
    #     # initA = A_fin, initb = b_fin)
    #     # df_r1 = result2.df
    #     # result4 = prob.grid(epslst = np.linspace(0.01, 3, 40),\
    #     #  initA = init, initb = init_b, seed = s)
    #     # dfgrid = result4.df<|MERGE_RESOLUTION|>--- conflicted
+++ resolved
@@ -27,14 +27,9 @@
         self.rho = 0.2
         self.p = 2
 
-<<<<<<< HEAD
     def test_quad_simple(self):
         # import ipdb
         # ipdb.set_trace()
-=======
-    @unittest.skip('expression dimension issues')
-    def test_quad_simple(self):
->>>>>>> e21d8171
         m = 5
         n = 5
         x = cp.Variable(n)
@@ -49,7 +44,6 @@
             Ainv[i] = sc.linalg.sqrtm(np.linalg.inv(A[i]))
 
         objective = cp.Minimize(t)
-<<<<<<< HEAD
         constraints = [cp.sum([-0.5*quad_form(u, A[i]*x[i]) for i in range(m)]) <= t]
         constraints += [x >= 0, x <= 1]
         prob = RobustProblem(objective, constraints)
@@ -66,8 +60,6 @@
     #                            uncertainty_set=Ellipsoidal(p=2,
     #                                                        rho=2.))
     #     X = cp.Variable((n,n))
-=======
->>>>>>> e21d8171
 
         constraints = [cp.sum([-0.5*quad_form(u, A[i]*x[i]) for i in range(m)]) <= t]
         constraints += [x >= 0, x <= 1]
