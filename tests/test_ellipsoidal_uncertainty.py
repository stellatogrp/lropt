--- conflicted
+++ resolved
@@ -92,27 +92,6 @@
         prob_robust = RobustProblem(objective, constraints)
         prob_robust.solve(solver=SOLVER)
 
-<<<<<<< HEAD
-    def test_simple_ellipsoidal_2u(self):
-        b, x, n, objective, rho, _ = \
-            self.b, self.x, self.n, self.objective, self.rho, self.p
-        # Robust set
-        P = np.eye(n)
-        a = np.zeros(n)
-        # Formulate robust constraints with lro
-        unc_set = Ellipsoidal(rho=rho)
-        u_1 = UncertainParameter(n,
-                                 uncertainty_set=unc_set)
-
-        u_2 = UncertainParameter(n,
-                                 uncertainty_set=unc_set)
-        constraints = [(P @ u_1 + a) @ x @ u_2 <= b]
-
-        prob_robust = RobustProblem(objective, constraints)
-        prob_robust.solve(solver=SOLVER)
-
-=======
->>>>>>> fed1b704
     # @unittest.skip('need to combine with new code')
 
     # def test_ellipsoidal_learning(self):
